--- conflicted
+++ resolved
@@ -277,13 +277,9 @@
 test("Element modifiers", function() {
   var t = "<p {{action 'boom'}} class='bar'>Some content</p>";
   astEqual(t, b.program([
-<<<<<<< HEAD
     b.element('p', [ b.attr('class', b.text('bar')) ], [
-      b.elementModifier(b.sexpr(b.path('action'), [b.string('boom')]))
+      b.elementModifier(b.path('action'), [b.string('boom')])
     ], [
-=======
-    b.element('p', [ b.attr('class', b.text('bar')) ], [b.mustache(b.path('action'), [b.string('boom')])], [
->>>>>>> 3516cdd2
       b.text('Some content')
     ])
   ]));
@@ -292,66 +288,42 @@
 test("Tokenizer: MustacheStatement encountered in tagName state", function() {
   var t = "<input{{bar}}>";
   astEqual(t, b.program([
-<<<<<<< HEAD
-    b.element('input', [], [ b.elementModifier(b.sexpr(b.path('bar'))) ])
-=======
-    b.element('input', [], [ b.mustache(b.path('bar')) ])
->>>>>>> 3516cdd2
+    b.element('input', [], [ b.elementModifier(b.path('bar')) ])
   ]));
 });
 
 test("Tokenizer: MustacheStatement encountered in beforeAttributeName state", function() {
   var t = "<input {{bar}}>";
   astEqual(t, b.program([
-<<<<<<< HEAD
-    b.element('input', [], [ b.elementModifier(b.sexpr(b.path('bar'))) ])
-=======
-    b.element('input', [], [ b.mustache(b.path('bar')) ])
->>>>>>> 3516cdd2
+    b.element('input', [], [ b.elementModifier(b.path('bar')) ])
   ]));
 });
 
 test("Tokenizer: MustacheStatement encountered in attributeName state", function() {
   var t = "<input foo{{bar}}>";
   astEqual(t, b.program([
-<<<<<<< HEAD
-    b.element('input', [ b.attr('foo', b.text('')) ], [ b.elementModifier(b.sexpr(b.path('bar'))) ])
-=======
-    b.element('input', [ b.attr('foo', b.text('')) ], [ b.mustache(b.path('bar')) ])
->>>>>>> 3516cdd2
+    b.element('input', [ b.attr('foo', b.text('')) ], [ b.elementModifier(b.path('bar')) ])
   ]));
 });
 
 test("Tokenizer: MustacheStatement encountered in afterAttributeName state", function() {
   var t = "<input foo {{bar}}>";
   astEqual(t, b.program([
-<<<<<<< HEAD
-    b.element('input', [ b.attr('foo', b.text('')) ], [ b.elementModifier(b.sexpr(b.path('bar'))) ])
-=======
-    b.element('input', [ b.attr('foo', b.text('')) ], [ b.mustache(b.path('bar')) ])
->>>>>>> 3516cdd2
+    b.element('input', [ b.attr('foo', b.text('')) ], [ b.elementModifier(b.path('bar')) ])
   ]));
 });
 
 test("Tokenizer: MustacheStatement encountered in afterAttributeValue state", function() {
   var t = "<input foo=1 {{bar}}>";
   astEqual(t, b.program([
-<<<<<<< HEAD
-    b.element('input', [ b.attr('foo', b.text('1')) ], [ b.elementModifier(b.sexpr(b.path('bar'))) ])
-=======
-    b.element('input', [ b.attr('foo', b.text('1')) ], [ b.mustache(b.path('bar')) ])
->>>>>>> 3516cdd2
+    b.element('input', [ b.attr('foo', b.text('1')) ], [ b.elementModifier(b.path('bar')) ])
   ]));
 });
 
 test("Tokenizer: MustacheStatement encountered in afterAttributeValueQuoted state", function() {
   var t = "<input foo='1'{{bar}}>";
   astEqual(t, b.program([
-<<<<<<< HEAD
-    b.element('input', [ b.attr('foo', b.text('1')) ], [ b.elementModifier(b.sexpr(b.path('bar'))) ])
-=======
-    b.element('input', [ b.attr('foo', b.text('1')) ], [ b.mustache(b.path('bar')) ])
->>>>>>> 3516cdd2
+    b.element('input', [ b.attr('foo', b.text('1')) ], [ b.elementModifier(b.path('bar')) ])
   ]));
 });
 
